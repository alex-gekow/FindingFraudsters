from sklearn.experimental import enable_iterative_imputer
from sklearn.impute import IterativeImputer
import pandas as pd
from os.path import join as join_path
import numpy as np
from dataclasses import dataclass

@dataclass
class TextColor:
    RED = "\033[31m"
    GREEN = "\033[32m"
    YELLOW = "\033[33m"
    RESET = "\033[0m"

class DataLoader():
<<<<<<< HEAD
    def __init__(self, transaction=True):
        self._data_path: str = "../../data/"
        self._transaction: bool = transaction
        self.df: pd.DataFrame|None = None
        self.float_cols: list[str] = []
        self.int_cols: list[str] = []
        self.str_cols: list[str] = []
        self.bool_cols: list[str] = []
=======
    def __init__(self, predict:bool=False):
        """
        predict: will data be used for prediction? If False, it is assumed to be used for training
        """
        self._data_path = ""
        self._predict = predict
        self.df = None
>>>>>>> 2635501b

    @property
    def df(self):
        return self._df
    
    @df.setter
    def df(self, value):
        self._df = value
    
    def add_transaction_features(self):
        """
        Add useful features and factorize categorical features
        """
        self.df["TransactionDay"] = np.floor(self.df["TransactionDT"] / (24*60*60))

        for i in range(1,10):
            self.df["M"+str(i)] = self.df["M"+str(i)].astype(bool)

        # Deal with categorical features
        # trees don't care about cardinality, we can transform them all into integer codes. Some such as addr1 are already numbers
        #categorical_vars = ["ProductCD", "card1","card2","card3","card4","card5","card6","addr1", "addr2", "P_emaildomain", "R_emaildomain"]
        categorical_vars = ["ProductCD","card4","card6","P_emaildomain", "R_emaildomain"]
        for cat in categorical_vars:
            self.df[cat] = pd.factorize(self.df[cat])[0]
        
    def add_uid(self):
        """
        add universal id to dataset
        """
        self.df["D1n"] = self.df["TransactionDay"] - self.df["D1"]
        self.df['uid'] = self.df["card1"].astype(str)+'_'+self.df["addr1"].astype(str)+'_'+self.df["D1n"].astype(str)

    def transaction_in_window(self):
        """
        Determines how many transactions of the same amount occur in plus/minus 500 seconds around a given transaction
        """
        # Sort by TransactionTD
        self.df = self.df.sort_values('TransactionDT').reset_index(drop=True)

        # Create an empty column
        self.df['IsDuplicateInWindow'] = 1

        # Get numpy arrays for faster operations
        tds = self.df['TransactionDT'].values
        amts = self.df['TransactionAmt'].values

        # Use searchsorted to find window ranges
        for i in range(len(self.df)):
            lower = tds[i] - 500
            upper = tds[i] + 500

            # Find indices where TD is within ±100
            start = np.searchsorted(tds, lower, side='left')
            end = np.searchsorted(tds, upper, side='right')

            # Slice the relevant window and check for other matching TransactionAmt
            window_amts = amts[start:end]
            match_count = np.sum(window_amts == amts[i])

            self.df.at[i, 'IsDuplicateInWindow'] = match_count
        
    def reduce_mem_usage(self):
        """
        Downcast all object types to smallest type able to represent the range in the dataset
        """

        for col in self.df.select_dtypes(include=[np.number]).columns:
            col_data = self.df[col]    

            if pd.api.types.is_float_dtype(col_data):
                # Downcast to float
                self.df[col] = pd.to_numeric(col_data, downcast='float')
            elif pd.api.types.is_integer_dtype(col_data):
                # Downcast to smaller int
                self.df[col] = pd.to_numeric(col_data, downcast='integer')

        self.df.info(memory_usage='deep')

    def encode_AG(self, groupby: str, aggregate_cols: list[str])->None:
        """Add new mean and standard deviation columns for a given set of columns

        Parameters
        -----------------------------------
        groupby: str
            The column that is used to group the dataframe. 
        aggregate_cols: list[str]
            The list of columns for which the aggregate values are to computed.

        Returns
        -----------------------------------
        None
            The dataframe is modified to add new columns for mean and standard deviation of the columns to be aggregated.
        """

        # Compute the mean and std only for those columns
        means = self.df.groupby(groupby)[aggregate_cols].transform('mean').add_suffix('_uid_mean')
        stds = self.df.groupby(groupby)[aggregate_cols].transform('std').add_suffix('_uid_std')

        # Concatenate the results with the original dataframe
        self.df = pd.concat([self.df, means, stds], axis=1)

    def encode_FE(self, cols: list[str], inplace: bool = False)->None:
        """Modifies the pandas dataframe with frequency encoding either inplace or by adding new columns.

        Parameters
        -----------------------------------
        cols: list[str] 
            List of features to frequency encode
        inplace: bool
            A flag which when set to True replace the columns with their frequency encoding. 
    
        Returns
        -----------------------------------
        None
            The dataframe is modified with frequency encoded features
        """
        # cols = str or list of str
        if isinstance(cols, str):
            cols = [cols]

        for col in cols:
            if inplace:
                col_name = col
            else:
                col_name = col+"_FE"
            freq = self.df[col].value_counts(normalize=True)
            self.df[col_name] = self.df[col].map(freq)

    def iterative_imputation(self, max_iter: int = 10, random_state: int = 42)->None:
        """Impute missing values in self.df using IterativeImputer.Assumes all columns are numeric or already encoded.

        Parameters
        -----------------------------------
        max_iter: int
            The maximum number of iterations to use for the imputer
        random_state: int
            The random state to be used by the imputer. Set it to get reproducible results

        Returns
        -----------------------------------
        None
            Modified pandas dataframe object in place
        """
        columns = self.df.columns
        index = self.df.index

        imputer = IterativeImputer(max_iter=max_iter, random_state=random_state)
        imputed_array = imputer.fit_transform(self.df)

        self.df = pd.DataFrame(imputed_array, columns=columns, index=index)
    
    
    def load_csv(self, transaction_file: str|None = None, identity_file: Optional[str] = None, 
                 tr_columns: str|None = None, id_columns: str|None = None,
                 isTest: bool = False)->None:
        
        """
        Parameters
        -----------------------------------
        transaction_file: str|None
            Path to transaction csv
        identity_file: Optional[str]
            Path to identity file. Optional. If included it will be merged with transaction dataframe
        tr_columns: str|None
            Path to file containing names of all transaction columns to include. If left blank all columns will be loaded
        id_columns: str|None
            Path to file containing names of all id columns to include. If left blank all columns will be loaded
        isTest: bool
            A flag to specify whether the csv being loaded is test sample or train sample

        Returns
        -----------------------------------
        None 
            Modifies dataframe in place
        """

        # Read in list of columns to use
        if tr_columns:
            usecols = []
            with open(tr_columns) as f:
                usecols = f.readlines()
            usecols = [item.strip() for item in usecols]
<<<<<<< HEAD
        if not isTest and 'isFraud' not in usecols:
            print(f"{TextColor.YELLOW}The columns supplied do not have isFraud column which is needed for training, adding it{TextColor.RESET}")
            usecols.append('isFraud')
=======
            if 'TransactionID' not in usecols:
                usecols.append('TransactionID')
            if not self._predict:
                if 'isFraud' not in usecols:
                    usecols.append('isFraud')
            else:
                if 'isFraud' in usecols:
                    usecols.remove('isFraud')

>>>>>>> 2635501b
        # Open transaction file
        with open(join_path(self._data_path, transaction_file)) as f:

            if tr_columns:
                self.df = pd.read_csv(f, usecols=usecols)
            else:
                 self.df = pd.read_csv(f)

        self.reduce_mem_usage()

        # Read in list of ID columns to use
        if id_columns:
            usecols = []
            with open(id_columns) as f:
                usecols = f.readlines()
            usecols = [item.strip() for item in usecols]
            if 'TransactionID' not in usecols:
<<<<<<< HEAD
                print(f"{TextColor.YELLOW}The ID columns do not have TransactionID column. Adding it for merging dataframes{TextColor.RESET}")
                usecols.append("TransactionID")
=======
                usecols.append('TransactionID')
>>>>>>> 2635501b

        # Read ID file
        if identity_file:
            with open(join_path(self._data_path, identity_file)) as f:
                if id_columns:
                    id_df = pd.read_csv(f, usecols=usecols)
                else:
                    id_df = pd.read_csv(f)
                
                # convert objects to ints
                for col in id_df.select_dtypes(include='object').columns:
                    id_df[col], _ = pd.factorize(id_df[col])
                
                # merge ID dataframe with transaction df
                self.df = self.df.merge(id_df, on="TransactionID", how='left')
                del id_df
       
        self.reduce_mem_usage()
        return self.df

    def getListOfColTypes(self):
        """
        Adds the columns of a certain data type into corresponding list so that it is easily accessible. Useful for encoding, for example. 

        Only call this function after the load_csv method has been called on an instance of the class.
        """
        if self.df is None:
            print(f"{TextColor.RED}The dataframe is None! Please make sure you have called load_csv method first and got a valid pandas dataframe. Returning empty lists{TextColor.RESET}")
            return
        for col, col_type in self.df.dtypes.to_dict().items():
            if col_type in ['float16', 'float32', 'float64']:
                self.float_cols.append(col)
            elif col_type in ['int8', 'int16', 'int32', 'int64']:
                self.int_cols.append(col)
            elif col_type == 'object':
                self.str_cols.append(col)
            elif col_type == 'bool':
                self.bool_cols.append(col)
            else:
                print(f"column {col} is not one of the [float64, int64, object, bool] types. It's type is {col_type} ")<|MERGE_RESOLUTION|>--- conflicted
+++ resolved
@@ -13,7 +13,6 @@
     RESET = "\033[0m"
 
 class DataLoader():
-<<<<<<< HEAD
     def __init__(self, transaction=True):
         self._data_path: str = "../../data/"
         self._transaction: bool = transaction
@@ -22,15 +21,7 @@
         self.int_cols: list[str] = []
         self.str_cols: list[str] = []
         self.bool_cols: list[str] = []
-=======
-    def __init__(self, predict:bool=False):
-        """
-        predict: will data be used for prediction? If False, it is assumed to be used for training
-        """
-        self._data_path = ""
-        self._predict = predict
-        self.df = None
->>>>>>> 2635501b
+
 
     @property
     def df(self):
@@ -213,21 +204,10 @@
             with open(tr_columns) as f:
                 usecols = f.readlines()
             usecols = [item.strip() for item in usecols]
-<<<<<<< HEAD
         if not isTest and 'isFraud' not in usecols:
             print(f"{TextColor.YELLOW}The columns supplied do not have isFraud column which is needed for training, adding it{TextColor.RESET}")
             usecols.append('isFraud')
-=======
-            if 'TransactionID' not in usecols:
-                usecols.append('TransactionID')
-            if not self._predict:
-                if 'isFraud' not in usecols:
-                    usecols.append('isFraud')
-            else:
-                if 'isFraud' in usecols:
-                    usecols.remove('isFraud')
-
->>>>>>> 2635501b
+
         # Open transaction file
         with open(join_path(self._data_path, transaction_file)) as f:
 
@@ -245,12 +225,8 @@
                 usecols = f.readlines()
             usecols = [item.strip() for item in usecols]
             if 'TransactionID' not in usecols:
-<<<<<<< HEAD
                 print(f"{TextColor.YELLOW}The ID columns do not have TransactionID column. Adding it for merging dataframes{TextColor.RESET}")
                 usecols.append("TransactionID")
-=======
-                usecols.append('TransactionID')
->>>>>>> 2635501b
 
         # Read ID file
         if identity_file:
